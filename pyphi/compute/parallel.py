--- conflicted
+++ resolved
@@ -158,9 +158,6 @@
         return tqdm(total=total, disable=disable, leave=False, desc=self.description)
 
     @staticmethod  # coverage: disable
-<<<<<<< HEAD
-    def worker(compute, task_queue, result_queue, log_queue, complete, *context):
-=======
     def worker(
         compute,
         task_queue,
@@ -170,7 +167,6 @@
         parent_config,
         *context,
     ):
->>>>>>> f30dc988
         """A worker process, run by ``multiprocessing.Process``."""
         try:
             MapReduce._forked = True
@@ -184,10 +180,7 @@
                     break
 
                 log.debug("Worker got %s", obj)
-<<<<<<< HEAD
-=======
                 config.load_dict(dict(parent_config))
->>>>>>> f30dc988
                 result_queue.put(compute(obj, *context))
                 log.debug("Worker finished %s", obj)
 
@@ -217,10 +210,7 @@
             self.result_queue,
             self.log_queue,
             self.complete,
-<<<<<<< HEAD
-=======
             config,
->>>>>>> f30dc988
         ) + self.context
         self.processes = [
             multiprocessing.Process(target=self.worker, args=args, daemon=True)
@@ -374,14 +364,10 @@
             "version": 1,
             "disable_existing_loggers": False,
             "handlers": {
-<<<<<<< HEAD
-                "queue": {"class": "logging.handlers.QueueHandler", "queue": queue,},
-=======
                 "queue": {
                     "class": "logging.handlers.QueueHandler",
                     "queue": queue,
                 },
->>>>>>> f30dc988
             },
             "root": {"level": "DEBUG", "handlers": ["queue"]},
         }
